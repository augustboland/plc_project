package plc.project;
import java.math.BigDecimal;
import java.math.BigInteger;
import java.util.ArrayList;
import java.util.List;
import java.util.Optional;

/**
 * The parser takes the sequence of tokens emitted by the lexer and turns that
 * into a structured representation of the program, called the Abstract Syntax
 * Tree (AST).
 *
 * The parser has a similar architecture to the lexer, just with {@link Token}s
 * instead of characters. As before, {@link #peek(Object...)} and {@link
 * #match(Object...)} are helpers to make the implementation easier.
 *
 * This type of parser is called <em>recursive descent</em>. Each rule in our
 * grammar will have it's own function, and reference to other rules correspond
 * to calling that functions.
 */
public final class Parser {
    private final TokenStream tokens;
    public Parser(List<Token> tokens) {
        this.tokens = new TokenStream(tokens);

    }
    /**
     * Parses the {@code source} rule.
     */
    public Ast.Source parseSource() throws ParseException {
        List<Ast.Field> fields = new ArrayList<>();
        List<Ast.Method> methods = new ArrayList<>();

        while(tokens.has(0)){
            if(peek("LET")){
                //Field
                fields.add(parseField());
            }else if(peek("DEF")){
                //Method
                methods.add(parseMethod());
            }
        }

        return new Ast.Source(fields, methods);
    }
    /**
     * Parses the {@code field} rule. This method should only be called if the
     * next tokens start a field, aka {@code LET}.
     */
    // LET identifier = expression;
    // LET identifier;
    public Ast.Field parseField() throws ParseException {
        match("LET");
        Optional<Ast.Expr> value = Optional.empty();
        if(peek(Token.Type.IDENTIFIER)){
            String name = tokens.get(0).getLiteral();
            match(Token.Type.IDENTIFIER);

            if(match("=")){ //LET xxx = qe; |
                Ast.Expr expression = parseExpression();
                value = Optional.of(expression);
            }

            if(match(";")){
                return new Ast.Field(name, value);
            }else{
                throw new ParseException("Expected ;", tokens.get(0).getIndex());
            }
        } else{
            throw new ParseException("Expected IDENTIFIER", tokens.get(0).getIndex());
        }
    }
    /**
     * Parses the {@code method} rule. This method should only be called if the
     * next tokens start a method, aka {@code DEF}.
     */
    public Ast.Method parseMethod() throws ParseException {
        match("DEF");

        if (!peek(Token.Type.IDENTIFIER)) {
            throw new ParseException("Expected IDENTIFIER", tokens.get(0).getIndex());
        }
        String name = tokens.get(0).getLiteral();
        match(Token.Type.IDENTIFIER);
        List<String> parameters = new ArrayList<>();
        if (!peek("(")) {
            throw new ParseException("Expected (", tokens.get(0).getIndex());
        }
        match("(");
        while(!peek(")")) {
            if (!peek(Token.Type.IDENTIFIER)) {
                throw new ParseException("Expected IDENTIFIER", tokens.get(0).getIndex());
            }
            parameters.add(tokens.get(0).getLiteral());
            match(Token.Type.IDENTIFIER);
            if (peek(",", ")")) {
                throw new ParseException("Can't end with ,", tokens.get(0).getIndex());
            }
            if (peek(",")) {
                match(",");
            }
        }
        match(")");

        if (!peek("DO")) {
            throw new ParseException("Expected DO", tokens.get(0).getIndex());
        }

        List<Ast.Stmt> statements = new ArrayList<>();
        match("DO");
        while (!peek("END")) {
            statements.add(parseStatement());
        }

        match("END");

        return new Ast.Method(name, parameters, statements);
    }
    /**
     * Parses the {@code statement} rule and delegates to the necessary method.
     * If the next tokens do not start a declaration, if, while, or return
     * statement, then it is an expression/assignment statement.
     */
    public Ast.Stmt parseStatement() throws ParseException {
        if (peek("LET")) {
            return parseDeclarationStatement();
        } else if (peek("IF")) {
            return parseIfStatement();
        } else if (peek("FOR")) {
            return parseForStatement();
        } else if (peek("WHILE")) {
            return parseWhileStatement();
        } else if (peek("RETURN")) {
            return parseReturnStatement();
        } else if (peek(Token.Type.IDENTIFIER)) {
            Ast.Expr expr = parseExpression();

            if (match("=")) {
                Ast.Expr value = parseExpression();
                if(match(";")){
                    return new Ast.Stmt.Assignment(expr, value);
                }else{
                    throw new ParseException("Needed a ; at the end", tokens.get(0).getIndex());
                }
//                return new Ast.Stmt.Assignment(expr, value);
            }

            if(match(";")){
                return new Ast.Stmt.Expression(expr);
            }else{
<<<<<<< HEAD
                int end = tokens.get(-1).getIndex() + tokens.get(-1).getLiteral().length();
//                System.out.println(end);
                throw new ParseException("Needed a ; at the end", end);
=======
                throw new ParseException("Needed a ; at the end", 0);
>>>>>>> d5996881
            }
        }
        else {
            throw new ParseException("Expected LET, IF, FOR, WHILE, RETURN, or IDENTIFIER", tokens.get(0).getIndex());
        }
    }
    /**
     * Parses a declaration statement from the {@code statement} rule. This
     * method should only be called if the next tokens start a declaration
     * statement, aka {@code LET}.
     */
    public Ast.Stmt.Declaration parseDeclarationStatement() throws ParseException {
        match("LET");

        if (!peek(Token.Type.IDENTIFIER)) {
            throw new ParseException("Expected IDENTIFIER", tokens.get(0).getIndex());
        }

        String name = tokens.get(0).getLiteral();
        match(Token.Type.IDENTIFIER);
        Optional<Ast.Expr> value = Optional.empty();

        if(match("=")){
            value = Optional.of(parseExpression());
        }
        if(!match(";")){
            throw new ParseException("Expected ;", tokens.get(0).getIndex());
        }
        match(";");
        return new Ast.Stmt.Declaration(name, value);
    }

    /**
     * Parses an if statement from the {@code statement} rule. This method
     * should only be called if the next tokens start an if statement, aka
     * {@code IF}.
     */
    public Ast.Stmt.If parseIfStatement() throws ParseException {
        match("IF");
        Ast.Expr condition = parseExpression();
        if (!peek("DO")) {
            throw new ParseException("Expected DO", tokens.get(0).getIndex());
        }
        match("DO");
        List<Ast.Stmt> statements = new ArrayList<>();
        while (!peek("ELSE") && !peek("END")) {
            statements.add(parseStatement());
        }

        if (peek("ELSE")) {
            match("ELSE");
            List<Ast.Stmt> elseStatements = new ArrayList<>();
            while (!peek("END")) {
                elseStatements.add(parseStatement());
            }
            match("END");
            return new Ast.Stmt.If(condition, statements, elseStatements);
        }

        match("END");
        return new Ast.Stmt.If(condition, statements, new ArrayList<>());
    }

    /**
     * Parses a for statement from the {@code statement} rule. This method
     * should only be called if the next tokens start a for statement, aka
     * {@code FOR}.
     */
    public Ast.Stmt.For parseForStatement() throws ParseException {
        match("FOR");

        if (!peek(Token.Type.IDENTIFIER)) {
            throw new ParseException("Expected IDENTIFIER", tokens.get(0).getIndex());
        }
        String name = tokens.get(0).getLiteral();
        match(Token.Type.IDENTIFIER);

        if (!peek("IN")) {
            throw new ParseException("Expected IN", tokens.get(0).getIndex());
        }
        match("IN");

        Ast.Expr value = parseExpression();

        if (!peek("DO")) {
            throw new ParseException("Expected DO", tokens.get(0).getIndex());
        }
        match("DO");

        List<Ast.Stmt> statements = new ArrayList<>();
        while (!peek("END")) {
            statements.add(parseStatement());
        }

        match("END");
        return new Ast.Stmt.For(name, value, statements);
    }

    /**
     * Parses a while statement from the {@code statement} rule. This method
     * should only be called if the next tokens start a while statement, aka
     * {@code WHILE}.
     */
    public Ast.Stmt.While parseWhileStatement() throws ParseException {
        match("WHILE");
        Ast.Expr condition = parseExpression();
        if (!peek("DO")) {
            throw new ParseException("Expected DO", tokens.get(0).getIndex());
        }
        match("DO");
        List<Ast.Stmt> statements = new ArrayList<>();
        while (!peek("END")) {
            statements.add(parseStatement());
        }
        match("END");
        return new Ast.Stmt.While(condition, statements);
    }

    /**
     * Parses a return statement from the {@code statement} rule. This method
     * should only be called if the next tokens start a return statement, aka
     * {@code RETURN}.
     */
    public Ast.Stmt.Return parseReturnStatement() throws ParseException {
        match("RETURN");
        Ast.Expr value = parseExpression();
        match(";");
        return new Ast.Stmt.Return(value);
    }
    /**
     * Parses the {@code expression} rule.
     */
    public Ast.Expr parseExpression() throws ParseException {
        return parseLogicalExpression();
    }
    /**
     * Parses the {@code logical-expression} rule.
     */
    public Ast.Expr parseLogicalExpression() throws ParseException {
        Ast.Expr rec = parseEqualityExpression();
        while(true){
            if(match("AND")){
                rec = new Ast.Expr.Binary("AND", rec, parseEqualityExpression());
            }else if(match("OR")){
                rec = new Ast.Expr.Binary("OR", rec, parseEqualityExpression());
            }else{
                return rec;
            }
        }
    }
    /**
     * Parses the {@code equality-expression} rule.
     */
    //::= additive_expression ( ( '<' | '<=' | '>' | '>=' | '==' | '!=' ) additive_expression )*
    public Ast.Expr parseEqualityExpression() throws ParseException {
        Ast.Expr rec = parseAdditiveExpression();
        while(true){
            if(match("<")){
                rec = new Ast.Expr.Binary("<", rec, parseAdditiveExpression());
            }else if(match("<=")){
                rec = new Ast.Expr.Binary("<=", rec, parseAdditiveExpression());
            }else if(match(">")){
                rec = new Ast.Expr.Binary(">", rec, parseAdditiveExpression());
            }else if(match(">=")){
                rec = new Ast.Expr.Binary(">=", rec, parseAdditiveExpression());
            }else if(match("==")){
                rec = new Ast.Expr.Binary("==", rec, parseAdditiveExpression());
            }else if(match("!=")){
                rec = new Ast.Expr.Binary("!=", rec, parseAdditiveExpression());
            }else{
                return rec;
            }

        }

//        return rec;
    }
    /**
     * Parses the {@code additive-expression} rule.
     */
    public Ast.Expr parseAdditiveExpression() throws ParseException {
        Ast.Expr rec = parseMultiplicativeExpression();
        while(true){
            if(match("+")){
                rec = new Ast.Expr.Binary("+", rec, parseMultiplicativeExpression());
            } else if(match("-")){
                rec = new Ast.Expr.Binary("-", rec, parseMultiplicativeExpression());
            } else{
                return rec;
            }
        }
    }
    /**
     * Parses the {@code multiplicative-expression} rule.
     */
    public Ast.Expr parseMultiplicativeExpression() throws ParseException {
        Ast.Expr rec = parseSecondaryExpression();
        while(true){
            if(match("*")){
                rec = new Ast.Expr.Binary("*", rec, parseSecondaryExpression());
            }else if(match("/")){
                rec = new Ast.Expr.Binary("/", rec, parseSecondaryExpression());
            }else{
                return rec;
            }
        }
    }
    /**
     * Parses the {@code secondary-expression} rule.
     */
    public Ast.Expr parseSecondaryExpression() throws ParseException {
        Ast.Expr recursive = parsePrimaryExpression();
        while (peek(".")) {
            match(".");
            if (!peek(Token.Type.IDENTIFIER)) {
                throw new ParseException("Expected IDENTIFIER", tokens.get(0).getIndex());
            }
            String name = tokens.get(0).getLiteral();
            match(Token.Type.IDENTIFIER);
            //TODO: I need to determine if it's an access or a call before doing this.

            //If it's a call.
            if (peek("(")) {
                List<Ast.Expr> expressions = new ArrayList<>();
                match("(");
                while (!peek(")")) {
                    expressions.add(parseExpression());
                    if (peek(",", ")")) {
                        throw new ParseException("Can't end call with ,", tokens.get(0).getIndex());
                    }
                    if (peek(",")) {
                        match(",");
                    }
                }
                match(")");
                recursive = new Ast.Expr.Function(Optional.of(recursive), name, expressions);
            }
            else {
                //It's an access.
                recursive = new Ast.Expr.Access(Optional.of(recursive), name);
            }
        }
        return recursive;
    }
    /**
     * Parses the {@code primary-expression} rule. This is the top-level rule
     * for expressions and includes literal values, grouping, variables, and
     * functions. It may be helpful to break these up into other methods but is
     * not strictly necessary.
     */
    public Ast.Expr parsePrimaryExpression() throws ParseException {
        if(match("(")){
            Ast.Expr toReturn = parseExpression();
            if (match(")")) {
//                match(")");
                return new Ast.Expr.Group(toReturn);
            } else {
                throw new ParseException("Expected )", 0);
            }
        } else if (match("NIL")) {
//            match("NIL");
            return new Ast.Expr.Literal(null);
        } else if(match("TRUE")) {
            return new Ast.Expr.Literal(true);
        } else if(match("FALSE")) {
            return new Ast.Expr.Literal(false);
        }else if (peek(Token.Type.IDENTIFIER)) {
            String literal = tokens.get(0).getLiteral();
            match(Token.Type.IDENTIFIER);
            if (peek("(")) {
                List<Ast.Expr> expressions = new ArrayList<>();
                match("(");
                while (!peek(")")) {
                    expressions.add(parseExpression());
                    if (peek(",", ")")) {
                        throw new ParseException("Can't end call with ,", tokens.get(0).getIndex());
                    }
                    if (peek(",")) {
                        match(",");
                    }
                }
                match(")");
                return new Ast.Expr.Function(Optional.empty(), literal, expressions);
            }
            else {
                return new Ast.Expr.Access(Optional.empty(), literal);
            }
        }
        else if (peek(Token.Type.INTEGER)) {
            String literal = tokens.get(0).getLiteral();
            match(Token.Type.INTEGER);
            return new Ast.Expr.Literal(new BigInteger(literal));
        }
        else if (peek(Token.Type.DECIMAL)) {
            String literal = tokens.get(0).getLiteral();
            match(Token.Type.DECIMAL);
            return new Ast.Expr.Literal(new BigDecimal(literal));
        }
        else if (peek(Token.Type.CHARACTER)) {
            char literal = tokens.get(0).getLiteral().charAt(1);
            match(Token.Type.CHARACTER);
            return new Ast.Expr.Literal(literal);
        }
        else if (peek(Token.Type.STRING)) {
            String literal = tokens.get(0).getLiteral();
            literal = literal.substring(1, literal.length() - 1);
            literal = unescapeString(literal);
            match(Token.Type.STRING);
            return new Ast.Expr.Literal(literal);
        }
        //If it's an identifier
        else if (peek(Token.Type.IDENTIFIER)) {
            String name = tokens.get(0).getLiteral();
            match(Token.Type.IDENTIFIER);
            if (!peek("(")) {
                return new Ast.Expr.Access(Optional.empty(), name);
            }
            else {
                List<Ast.Expr> expressions = new ArrayList<>();
                match("(");
                while (!peek(")")) {
                    expressions.add(parseExpression());
                    if (peek(",", ")")) {
                        throw new ParseException("Can't end call with ,", tokens.get(0).getIndex());
                    }
                    if (peek(",")) {
                        match(",");
                    }
                }
                match(")");
                return new Ast.Expr.Function(Optional.of(new Ast.Expr.Literal(name)), name, expressions);
            }
        }
        else {
            throw new ParseException("Expected IDENTIFIER, INTEGER, DECIMAL, CHARACTER, STRING, NIL, TRUE, or FALSE", 0);
        }

    }
    //This is taken from StackOverflow
    private String unescapeString(String input) {
        StringBuilder result = new StringBuilder();
        for (int i = 0; i < input.length(); i++) {
            char current = input.charAt(i);
            if (current == '\\' && i + 1 < input.length()) {
                char next = input.charAt(i + 1);
                switch (next) {
                    case 'n': result.append('\n'); break; // Newline
                    case 't': result.append('\t'); break; // Tab
                    case 'r': result.append('\r'); break; // Carriage return
                    case 'b': result.append('\b'); break; // Backspace
                    case '\\': result.append('\\'); break; // Backslash
                    case '"': result.append('"'); break; // Double quote
                    case '\'': result.append('\''); break; // Single quote
                    default: result.append('\\').append(next); break; // Invalid escape
                }
                i++; // Skip the next character as it's already processed
            } else {
                result.append(current); // Regular character
            }
        }
        return result.toString();
    }
    /**
     * As in the lexer, returns {@code true} if the current sequence of tokens
     * matches the given patterns. Unlike the lexer, the pattern is not a regex;
     * instead it is either a {@link Token.Type}, which matches if the token's
     * type is the same, or a {@link String}, which matches if the token's
     * literal is the same.
     *
     * In other words, {@code Token(IDENTIFIER, "literal")} is matched by both
     * {@code peek(Token.Type.IDENTIFIER)} and {@code peek("literal")}.
     */
    private boolean peek(Object... patterns) {
        for (int i = 0; i < patterns.length; i++) {
            if (!tokens.has(i)) {
                return false;
            }
            else if (patterns[i] instanceof Token.Type) {
                if (patterns[i] != tokens.get(i).getType()) {
                    return false;
                }
            }
            else if (patterns[i] instanceof String) {
                if (!patterns[i].equals(tokens.get(i).getLiteral())) {
                    return false;
                }
            }
            else {
                throw new AssertionError("Invalid pattern object: " + patterns[i].getClass());
            }
        }
        return true;
    }
    /**
     * As in the lexer, returns {@code true} if {@link #peek(Object...)} is true
     * and advances the token stream.
     */
    private boolean match(Object... patterns) {
        boolean peek = peek(patterns);
        if (peek) {
            for (int i = 0; i < patterns.length; i++ ) {
                tokens.advance();
            }
        }
        return peek;
    }
    private static final class TokenStream {
        private final List<Token> tokens;
        private int index = 0;
        private TokenStream(List<Token> tokens) {
            this.tokens = tokens;
        }
        /**
         * Returns true if there is a token at index + offset.
         */
        public boolean has(int offset) {
            return index + offset < tokens.size();
        }
        /**
         * Gets the token at index + offset.
         */
        public Token get(int offset) {
            return tokens.get(index + offset);
        }
        /**
         * Advances to the next token, incrementing the index.
         */
        public void advance() {
            index++;
        }
    }
}<|MERGE_RESOLUTION|>--- conflicted
+++ resolved
@@ -1,4 +1,5 @@
 package plc.project;
+
 import java.math.BigDecimal;
 import java.math.BigInteger;
 import java.util.ArrayList;
@@ -19,57 +20,61 @@
  * to calling that functions.
  */
 public final class Parser {
+
     private final TokenStream tokens;
+
+    //TODO: I need to change the way I use peek when I want to check for multiple options.
+    //I believe I should be using Regex instead of a ',' becasue that chekcs for multiple things in a row.
     public Parser(List<Token> tokens) {
         this.tokens = new TokenStream(tokens);
-
-    }
+    }
+
     /**
      * Parses the {@code source} rule.
      */
     public Ast.Source parseSource() throws ParseException {
         List<Ast.Field> fields = new ArrayList<>();
         List<Ast.Method> methods = new ArrayList<>();
-
-        while(tokens.has(0)){
-            if(peek("LET")){
-                //Field
+        while (tokens.has(0)) {
+            if (peek("LET")) {
                 fields.add(parseField());
-            }else if(peek("DEF")){
-                //Method
+            } else if (peek("DEF")) {
                 methods.add(parseMethod());
+            } else {
+                throw new ParseException("Expected LET or DEF", tokens.get(0).getIndex());
             }
         }
 
         return new Ast.Source(fields, methods);
     }
+
     /**
      * Parses the {@code field} rule. This method should only be called if the
      * next tokens start a field, aka {@code LET}.
      */
-    // LET identifier = expression;
-    // LET identifier;
     public Ast.Field parseField() throws ParseException {
         match("LET");
         Optional<Ast.Expr> value = Optional.empty();
-        if(peek(Token.Type.IDENTIFIER)){
+        if (peek(Token.Type.IDENTIFIER)) {
             String name = tokens.get(0).getLiteral();
             match(Token.Type.IDENTIFIER);
-
-            if(match("=")){ //LET xxx = qe; |
+            if (peek("=")) {
+                match("=");
                 Ast.Expr expression = parseExpression();
                 value = Optional.of(expression);
             }
-
-            if(match(";")){
+            if (peek(";")) {
+                match(";");
                 return new Ast.Field(name, value);
-            }else{
+            } else {
                 throw new ParseException("Expected ;", tokens.get(0).getIndex());
             }
-        } else{
+        }
+        else {
             throw new ParseException("Expected IDENTIFIER", tokens.get(0).getIndex());
         }
     }
+
     /**
      * Parses the {@code method} rule. This method should only be called if the
      * next tokens start a method, aka {@code DEF}.
@@ -116,6 +121,7 @@
 
         return new Ast.Method(name, parameters, statements);
     }
+
     /**
      * Parses the {@code statement} rule and delegates to the necessary method.
      * If the next tokens do not start a declaration, if, while, or return
@@ -135,9 +141,12 @@
         } else if (peek(Token.Type.IDENTIFIER)) {
             Ast.Expr expr = parseExpression();
 
-            if (match("=")) {
+            if (peek("=")) {
+                match("=");
+
                 Ast.Expr value = parseExpression();
-                if(match(";")){
+                if(peek(";")){
+                    match(";");
                     return new Ast.Stmt.Assignment(expr, value);
                 }else{
                     throw new ParseException("Needed a ; at the end", tokens.get(0).getIndex());
@@ -145,22 +154,18 @@
 //                return new Ast.Stmt.Assignment(expr, value);
             }
 
-            if(match(";")){
+            if(peek(";")){
+                match(";");
                 return new Ast.Stmt.Expression(expr);
             }else{
-<<<<<<< HEAD
-                int end = tokens.get(-1).getIndex() + tokens.get(-1).getLiteral().length();
-//                System.out.println(end);
-                throw new ParseException("Needed a ; at the end", end);
-=======
                 throw new ParseException("Needed a ; at the end", 0);
->>>>>>> d5996881
             }
         }
         else {
             throw new ParseException("Expected LET, IF, FOR, WHILE, RETURN, or IDENTIFIER", tokens.get(0).getIndex());
         }
     }
+
     /**
      * Parses a declaration statement from the {@code statement} rule. This
      * method should only be called if the next tokens start a declaration
@@ -175,15 +180,17 @@
 
         String name = tokens.get(0).getLiteral();
         match(Token.Type.IDENTIFIER);
+
+        if (!peek("=")) {
+            throw new ParseException("Expected =", tokens.get(0).getIndex());
+        }
         Optional<Ast.Expr> value = Optional.empty();
-
-        if(match("=")){
+        if (peek("=")) {
+            match("=");
             value = Optional.of(parseExpression());
         }
-        if(!match(";")){
-            throw new ParseException("Expected ;", tokens.get(0).getIndex());
-        }
         match(";");
+
         return new Ast.Stmt.Declaration(name, value);
     }
 
@@ -284,84 +291,96 @@
         match(";");
         return new Ast.Stmt.Return(value);
     }
+
     /**
      * Parses the {@code expression} rule.
      */
     public Ast.Expr parseExpression() throws ParseException {
         return parseLogicalExpression();
     }
+
     /**
      * Parses the {@code logical-expression} rule.
      */
     public Ast.Expr parseLogicalExpression() throws ParseException {
-        Ast.Expr rec = parseEqualityExpression();
-        while(true){
-            if(match("AND")){
-                rec = new Ast.Expr.Binary("AND", rec, parseEqualityExpression());
-            }else if(match("OR")){
-                rec = new Ast.Expr.Binary("OR", rec, parseEqualityExpression());
-            }else{
-                return rec;
-            }
-        }
-    }
+        Ast.Expr recurse = parseEqualityExpression();
+        while (true) {
+            if (match("AND")) {
+                recurse = new Ast.Expr.Binary("AND", recurse, parseEqualityExpression());
+            } else if (match("OR")) {
+                recurse = new Ast.Expr.Binary("OR", recurse, parseEqualityExpression());
+            } else {
+                break;
+            }
+        }
+        return recurse;
+    }
+
     /**
      * Parses the {@code equality-expression} rule.
      */
-    //::= additive_expression ( ( '<' | '<=' | '>' | '>=' | '==' | '!=' ) additive_expression )*
     public Ast.Expr parseEqualityExpression() throws ParseException {
-        Ast.Expr rec = parseAdditiveExpression();
-        while(true){
-            if(match("<")){
-                rec = new Ast.Expr.Binary("<", rec, parseAdditiveExpression());
-            }else if(match("<=")){
-                rec = new Ast.Expr.Binary("<=", rec, parseAdditiveExpression());
-            }else if(match(">")){
-                rec = new Ast.Expr.Binary(">", rec, parseAdditiveExpression());
-            }else if(match(">=")){
-                rec = new Ast.Expr.Binary(">=", rec, parseAdditiveExpression());
-            }else if(match("==")){
-                rec = new Ast.Expr.Binary("==", rec, parseAdditiveExpression());
-            }else if(match("!=")){
-                rec = new Ast.Expr.Binary("!=", rec, parseAdditiveExpression());
-            }else{
-                return rec;
-            }
-
-        }
-
-//        return rec;
-    }
+        //Base case
+        Ast.Expr recurse = parseAdditiveExpression();
+        //recurse of a kind
+        while (true) {
+            if (match("<")) {
+                recurse = new Ast.Expr.Binary("<", recurse, parseAdditiveExpression());
+            } else if (match("<=")) {
+                recurse = new Ast.Expr.Binary("<=", recurse, parseAdditiveExpression());
+            } else if (match(">")) {
+                recurse = new Ast.Expr.Binary(">", recurse, parseAdditiveExpression());
+            } else if (match(">=")) {
+                recurse = new Ast.Expr.Binary(">=", recurse, parseAdditiveExpression());
+            } else if (match("==")) {
+                recurse = new Ast.Expr.Binary("==", recurse, parseAdditiveExpression());
+            } else if (match("!=")) {
+                recurse = new Ast.Expr.Binary("!=", recurse, parseAdditiveExpression());
+            } else {
+                break;
+            }
+        }
+
+        return recurse;
+    }
+
     /**
      * Parses the {@code additive-expression} rule.
      */
     public Ast.Expr parseAdditiveExpression() throws ParseException {
-        Ast.Expr rec = parseMultiplicativeExpression();
-        while(true){
-            if(match("+")){
-                rec = new Ast.Expr.Binary("+", rec, parseMultiplicativeExpression());
-            } else if(match("-")){
-                rec = new Ast.Expr.Binary("-", rec, parseMultiplicativeExpression());
-            } else{
-                return rec;
-            }
-        }
+        Ast.Expr recursive = parseMultiplicativeExpression();
+        while (true) {
+            if (match("+")) {
+                Ast.Expr right = parseMultiplicativeExpression();
+                recursive = new Ast.Expr.Binary("+", recursive, right);
+            } else if (match("-")) {
+                Ast.Expr right = parseMultiplicativeExpression();
+                recursive = new Ast.Expr.Binary("-", recursive, right);
+            } else {
+                break;
+            }
+        }
+        return recursive;
     }
     /**
      * Parses the {@code multiplicative-expression} rule.
      */
     public Ast.Expr parseMultiplicativeExpression() throws ParseException {
-        Ast.Expr rec = parseSecondaryExpression();
-        while(true){
-            if(match("*")){
-                rec = new Ast.Expr.Binary("*", rec, parseSecondaryExpression());
-            }else if(match("/")){
-                rec = new Ast.Expr.Binary("/", rec, parseSecondaryExpression());
-            }else{
-                return rec;
-            }
-        }
-    }
+        Ast.Expr recursive = parseSecondaryExpression();
+        while (true) {
+            if (match("*")) {
+                Ast.Expr right = parseSecondaryExpression();
+                recursive = new Ast.Expr.Binary("*", recursive, right);
+            } else if (match("/")) {
+                Ast.Expr right = parseSecondaryExpression();
+                recursive = new Ast.Expr.Binary("/", recursive, right);
+            } else {
+                break;
+            }
+        }
+        return recursive;
+    }
+
     /**
      * Parses the {@code secondary-expression} rule.
      */
@@ -399,6 +418,7 @@
         }
         return recursive;
     }
+
     /**
      * Parses the {@code primary-expression} rule. This is the top-level rule
      * for expressions and includes literal values, grouping, variables, and
@@ -406,22 +426,30 @@
      * not strictly necessary.
      */
     public Ast.Expr parsePrimaryExpression() throws ParseException {
-        if(match("(")){
+        //If it's an expression in (
+        if (peek("(")) {
+            match("(");
             Ast.Expr toReturn = parseExpression();
-            if (match(")")) {
-//                match(")");
+            if (peek(")")) {
+                match(")");
                 return new Ast.Expr.Group(toReturn);
             } else {
                 throw new ParseException("Expected )", 0);
             }
-        } else if (match("NIL")) {
-//            match("NIL");
-            return new Ast.Expr.Literal(null);
-        } else if(match("TRUE")) {
-            return new Ast.Expr.Literal(true);
-        } else if(match("FALSE")) {
-            return new Ast.Expr.Literal(false);
-        }else if (peek(Token.Type.IDENTIFIER)) {
+        }
+        else if (peek("NIL")) {
+                match("NIL");
+                return new Ast.Expr.Literal(null);
+            }
+        else if (peek("TRUE")) {
+                match("TRUE");
+                return new Ast.Expr.Literal(true);
+            }
+        else if (peek("FALSE")) {
+                match("FALSE");
+                return new Ast.Expr.Literal(false);
+            }
+        else if (peek(Token.Type.IDENTIFIER)) {
             String literal = tokens.get(0).getLiteral();
             match(Token.Type.IDENTIFIER);
             if (peek("(")) {
@@ -517,6 +545,7 @@
         }
         return result.toString();
     }
+
     /**
      * As in the lexer, returns {@code true} if the current sequence of tokens
      * matches the given patterns. Unlike the lexer, the pattern is not a regex;
@@ -532,28 +561,30 @@
             if (!tokens.has(i)) {
                 return false;
             }
-            else if (patterns[i] instanceof Token.Type) {
-                if (patterns[i] != tokens.get(i).getType()) {
-                    return false;
+             else if (patterns[i] instanceof Token.Type) {
+                 if (patterns[i] != tokens.get(i).getType()) {
+                     return false;
+                 }
+            }
+                else if (patterns[i] instanceof String) {
+                    if (!patterns[i].equals(tokens.get(i).getLiteral())) {
+                        return false;
+                    }
                 }
-            }
-            else if (patterns[i] instanceof String) {
-                if (!patterns[i].equals(tokens.get(i).getLiteral())) {
-                    return false;
-                }
-            }
-            else {
-                throw new AssertionError("Invalid pattern object: " + patterns[i].getClass());
+                else {
+                    throw new AssertionError("Invalid pattern object: " + patterns[i].getClass());
             }
         }
         return true;
     }
+
     /**
      * As in the lexer, returns {@code true} if {@link #peek(Object...)} is true
      * and advances the token stream.
      */
     private boolean match(Object... patterns) {
         boolean peek = peek(patterns);
+
         if (peek) {
             for (int i = 0; i < patterns.length; i++ ) {
                 tokens.advance();
@@ -561,29 +592,37 @@
         }
         return peek;
     }
+
     private static final class TokenStream {
+
         private final List<Token> tokens;
         private int index = 0;
+
         private TokenStream(List<Token> tokens) {
             this.tokens = tokens;
         }
+
         /**
          * Returns true if there is a token at index + offset.
          */
         public boolean has(int offset) {
             return index + offset < tokens.size();
         }
+
         /**
          * Gets the token at index + offset.
          */
         public Token get(int offset) {
             return tokens.get(index + offset);
         }
+
         /**
          * Advances to the next token, incrementing the index.
          */
         public void advance() {
             index++;
         }
-    }
+
+    }
+
 }